--- conflicted
+++ resolved
@@ -6,7 +6,7 @@
 from fastapi import HTTPException, Request, status
 
 from app.models.system import APIPlatform, RawDebugLogData, SystemInfo, ConnectionInfo
-from app.utils import SSE, send_sse_message
+from app.utils import SSE, send_sse_message, call_script, parse_key_value_text
 
 PLATFORM = config("platform", default=APIPlatform.RASPIBLITZ)
 if PLATFORM == APIPlatform.RASPIBLITZ:
@@ -46,41 +46,6 @@
 
 _check_shell_scripts_status()
 
-
-<<<<<<< HEAD
-=======
-async def call_script(scriptPath) -> str:
-    cmd = f"bash {scriptPath}"
-    proc = await asyncio.create_subprocess_shell(
-        cmd,
-        stdout=asyncio.subprocess.PIPE,
-        stderr=asyncio.subprocess.PIPE,
-    )
-    stdout, stderr = await proc.communicate()
-    if stdout:
-        return stdout.decode()
-    if stderr:
-        logging.error(stderr.decode())
-    return ""
-
-
-def parse_key_value_lines(lines: list) -> dict:
-    Dict = {}
-    for line in lines:
-        line=line.strip()
-        if len(line) == 0:
-            continue
-        if not re.match("^[a-zA-Z0-9]*=", line):
-            continue
-        key, value = line.strip().split("=", 1)
-        Dict[key] = value.strip('"').strip("'")
-    return Dict
-
-
-def parse_key_value_text(text: str) -> dict:
-    return parse_key_value_lines(text.splitlines())
-
->>>>>>> d5a7e3f1
 def password_valid(password: str):
     if len(password) < 8:
         return False
