--- conflicted
+++ resolved
@@ -30,15 +30,8 @@
     register_cookie_updater,
     remove_local_cookie,
 )
-<<<<<<< HEAD
 from app.bitcoind.router import router as bitcoin_router
 from app.bitcoind.service import (
-=======
-from app.external.fastapi_versioning import VersionedFastAPI
-from app.models.api import ApiStartupStatus, StartupState
-from app.models.lightning import LnInitState
-from app.repositories.bitcoin import (
->>>>>>> 967a174c
     initialize_bitcoin_repo,
     register_bitcoin_status_gatherer,
     register_bitcoin_zmq_sub,
